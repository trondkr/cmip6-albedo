--- conflicted
+++ resolved
@@ -476,20 +476,14 @@
 
         return direct_sw, diffuse_sw, ghi
 
-<<<<<<< HEAD
-    def get_ozone_dataset(self, current_experiment_id:str) -> xr.Dataset:
-        # Method that reads the total ozone column from input4MPI dataset (Micahela Heggelin)
-        # and regrid to consistent 1x1 degree dataset.
-        logging.info("[CMIP6_light] Regridding ozone data to standard grid")
-        toz_full = xr.open_dataset(self.config.cmip6_netcdf_dir + "/ozone-absorption/TOZ_{}.nc".format(current_experiment_id))
-=======
+
     def get_ozone_dataset(self, current_experiment_id: str) -> xr.Dataset:
         # Method that reads the total ozone column from input4MPI dataset (Micahela Heggelin)
         # and regrid to consistent 1x1 degree dataset.
         logging.info("[CMIP6_light] Regridding ozone data to standard grid")
         toz_full = xr.open_dataset(
             self.config.cmip6_netcdf_dir + "/ozone-absorption/TOZ_{}.nc".format(current_experiment_id))
->>>>>>> 9aad6037
+
         toz_full = toz_full.sel(time=slice(self.config.start_date, self.config.end_date)) \
             .sel(
             lat=slice(self.config.min_lat, self.config.max_lat),
@@ -838,11 +832,7 @@
     light.config.setup_logging()
     light.config.setup_parameters()
     logging.info("[CMIP6_config] logging started")
-<<<<<<< HEAD
-    
-=======
-
->>>>>>> 9aad6037
+
     for current_experiment_id in light.config.experiment_ids:
         light.calculate_light(current_experiment_id)
 
@@ -858,13 +848,9 @@
         # https://docs.dask.org/en/latest/setup/single-distributed.html
         from dask.distributed import Client
 
-<<<<<<< HEAD
-        os.environ['NUMEXPR_MAX_THREADS'] = '16'
-        dask.config.set(scheduler='threads')
-=======
         os.environ['NUMEXPR_MAX_THREADS'] = '8'
         dask.config.set(scheduler='processes')
->>>>>>> 9aad6037
+
         # dask.config.set({'array.slicing.split_large_chunks': True})
 
         with Client() as client:  # (n_workers=4, threads_per_worker=4, processes=True, memory_limit='15GB') as client:
@@ -872,15 +858,7 @@
             assert client.status == "running"
             logging.info("[CMIP6_light] client {}".format(client))
             logging.info("Dask started with status at: http://localhost:{}/status".format(status["dashboard"]))
-<<<<<<< HEAD
-    
             main()
-            
-=======
-
-            main()
-
->>>>>>> 9aad6037
             client.close()
             assert client.status == "closed"
 
