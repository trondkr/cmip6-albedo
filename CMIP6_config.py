import logging

import gcsfs
import numpy as np
import pandas as pd


class Config_albedo():

    def __init__(self):
        logging.info("[CMIP6_config] Defining the config file for the calculations")
        self.fs = gcsfs.GCSFileSystem(token="anon", access="read_only")
        self.grid_labels = ["gn"]  # Can be gr=grid rotated, or gn=grid native
        self.member_ids = ["r10i1p1f1", "r4i1p1f1", "r10i1p2f1", "r3i1p2f1", "r2i1p1f2", "r4i1p1f2",
                           "r2i1p1f1"]  # ,"r1i1p1f1","r1i1p1f1","r1i1p1f2"]
        n = 10
        self.member_ids = ["r{}i{}p{}f{}".format(str(i + 1), str(ii + 1), str(iii + 1), str(iv + 1)) for i in range(n)
                           for ii in range(n) for iii in range(n) for iv in range(n)]
<<<<<<< HEAD
    #    self.member_ids  = ["r1i1p1f1","r1i1p1f2","r10i1p1f1"] #,"r1i1p1f1","r1i1p1f2"]
        self.experiment_ids = ["ssp245"] #,"ssp585"]
        self.source_ids = ["UKESM1-0-LL","MPI-ESM1-2-LR","ACCESS-ESM1-5","CanESM5"] # "CMCC-ESM2",["CanESM5-CanOE","UKESM1-O-LL"] #["UKESM1-0-LL","MPI-ESM1-2-LR"] #["MPI-ESM1-2-HR"] #["ACCESS-ESM1-5"] #,"MPI-ESM1-2-HR"] #,"UKESM1-0-LL","MPI-ESM1-2-LR","CanESM5"] #,"MPI-ESM1-2-HR","UKESM1-0-LL"] #,"UKESM1-0-LL","CanESM5"]
        self.variable_ids = ["prw","clt", "uas", "vas", "chl", "sithick", "siconc", "sisnthick", "sisnconc", "tas"]  # ,"toz"]
        self.table_ids = ["Amon","Amon", "Amon", "Amon", "Omon", "SImon", "SImon", "SImon", "SImon","Amon"]
        
        self.variable_ids = ["tos"]  # ,"toz"]
        self.table_ids = ["Omon"]
        
=======
        #  self.member_ids  = ["r1i1p1f1","r1i1p1f2","r10i1p1f1"] #,"r1i1p1f1","r1i1p1f2"]
        self.experiment_ids = ["ssp245"]  # ,"ssp585"]
        self.source_ids = ["UKESM1-0-LL", "MPI-ESM1-2-LR", "ACCESS-ESM1-5",
                           "CanESM5"]  # "CMCC-ESM2",["CanESM5-CanOE","UKESM1-O-LL"] #["UKESM1-0-LL","MPI-ESM1-2-LR"] #["MPI-ESM1-2-HR"] #["ACCESS-ESM1-5"] #,"MPI-ESM1-2-HR"] #,"UKESM1-0-LL","MPI-ESM1-2-LR","CanESM5"] #,"MPI-ESM1-2-HR","UKESM1-0-LL"] #,"UKESM1-0-LL","CanESM5"]
        self.source_ids = ["MPI-ESM1-2-LR", "CanESM5"]
        self.variable_ids = ["prw", "clt", "uas", "vas", "chl", "sithick", "siconc", "sisnthick", "sisnconc", "tas"]
        self.variable_ids = ["tos"]  # ,"toz"]
        self.table_ids = ["Omon"]  # ["Amon","Amon", "Amon", "Amon", "Omon", "SImon", "SImon", "SImon", "SImon","Amon"]
>>>>>>> 9aad6037
        # ,"AERmon"]  # Amon=atmospheric variables, Omon=Ocean variables, SImon=sea-ice variables

        self.bias_correct_ghi = True
        self.bias_correct_file = "bias_correct/ghi_deltas.nc"

        self.dset_dict = {}
        self.start_date = "1979-01-01"
        self.end_date = "2099-12-16"
        self.clim_start = "1961-01-01"
        self.clim_end = "1990-01-01"
        self.use_esmf_v801 = True
        self.use_local_CMIP6_files = False
        self.write_CMIP6_to_file = True
        self.perform_light_calculations = False

        self.cmip6_netcdf_dir = "../oceanography/cmip6/light"  # /Volumes/DATASETS/cmip6/ACCESS-ESM1-5/" #"../oceanography/cmip6/light/" #"/Volumes/DATASETS/cmip6/"
        self.cmip6_outdir = "../oceanography/cmip6/light"
     #   self.current_experiment_id = None

        # Cut the region of the global data to these longitude and latitudes
        if self.write_CMIP6_to_file:
            # We want to save the entire northern hemisphere for possible use later
            # while calculations are done north of 50N
            self.min_lat = 0
            self.start_date = "1950-01-01"
                
        else:
            self.min_lat = 50
        self.max_lat = 90
        self.min_lon = 0
        self.max_lon = 360

        # ESMF and Dask related
        self.dask_chunk = 10
        self.interp = 'bilinear'
        self.outdir = "../oceanography/light/"
        self.selected_depth = 0
        self.models = {}
        self.regional_plot_region = np.array([[45, 49], [-126, -120]])

        self.setup_erythema_action_spectrum()

    def setup_logging(self):
        logger = logging.getLogger()
        logger.setLevel(logging.INFO)

    def read_cmip6_repository(self):
        self.df = pd.read_csv("https://storage.googleapis.com/cmip6/cmip6-zarr-consolidated-stores.csv")

    def setup_parameters(self):
        wl = pd.read_csv("data/Wavelength/Fresnels_refraction.csv", header=0, sep=";", decimal=",")
        self.wavelengths = wl["λ"].values
        self.refractive_indexes = wl["n(λ)"].values
        self.alpha_chl = wl["a_chl(λ)"].values
        self.alpha_w = wl["a_w(λ)"].values
        self.beta_w = wl["b_w(λ)"].values
        self.alpha_wc = wl["a_wc(λ)"].values
        self.solar_energy = wl["E(λ)"].values
      #  logging.info("[CMIP6_config] {}".format(wl.head()))
        start_index_uv = len(np.arange(200, 200, 10))
        end_index_uv = len(np.arange(200, 440, 10))
        start_index_visible = len(np.arange(200, 400, 10))
        end_index_visible = len(np.arange(200, 710, 10))
        start_index_nir = len(np.arange(200, 800, 10))
        end_index_nir = len(np.arange(200, 2500, 10))

        self.fractions_shortwave_uv = self.solar_energy[start_index_uv:end_index_uv]
        self.fractions_shortwave_vis = self.solar_energy[start_index_visible:end_index_visible]
        self.fractions_shortwave_nir = self.solar_energy[start_index_nir:end_index_nir]

        logging.info("[CMIP6_config] Energy fraction UV ({} to {}): {:3.3f}".format(self.wavelengths[start_index_uv],
                                                                                    self.wavelengths[end_index_uv],
                                                                                    np.sum(
                                                                                        self.fractions_shortwave_uv)))

        logging.info(
            "[CMIP6_config] Energy fraction PAR ({} to {}): {:3.3f}".format(self.wavelengths[start_index_visible],
                                                                            self.wavelengths[end_index_visible],
                                                                            np.sum(self.fractions_shortwave_vis)))

      #  logging.info("[CMIP6_config] Energy fraction NIR ({} to {}): {:3.3f}".format(self.wavelengths[start_index_nir],
      #                                                                               self.wavelengths[end_index_nir],
      #                                                                               np.sum(
      #                                                                                   self.fractions_shortwave_nir)))

        # Read in the ice values for how ice absorbs irradiance as a function of wavelength
        ice_wl = pd.read_csv("ice-absorption/sea_ice_absorption_perovich_and_govoni_interpolated.csv", header=0,
                             sep=",", decimal=".")

        self.wavelengths_ice = ice_wl["wavelength"].values
        self.absorption_ice_pg = ice_wl["k_ice_pg"].values

    def setup_erythema_action_spectrum(self):
        # https://www.esrl.noaa.gov/gmd/grad/antuv/docs/version2/doserates.CIE.txt
        # A = 	1		for  250 <= W <= 298
        # A = 	10^(0.094(298- W))	for 298 < W < 328
        # A = 	10^(0.015(139-W-))	for 328 < W < 400
        wavelengths = np.arange(200, 440, 10)
        self.erythema_spectrum = np.zeros(len(wavelengths))

        # https://www.nature.com/articles/s41598-018-36850-x
        for i, wavelength in enumerate(wavelengths):
            if 250 <= wavelength <= 298:
                self.erythema_spectrum[i] = 1.0
            elif 298 <= wavelength <= 328:
                self.erythema_spectrum[i] = 10.0 ** (0.094 * (298 - wavelength))
            elif 328 < wavelength < 400:
                self.erythema_spectrum[i] = 10.0 ** (0.015 * (139 - wavelength))
        logging.info("[CMIP6_config] Calculated erythema action spectrum for wavelengths 290-400 at 10 nm increment")

    def setup_ozone_uv_spectrum(self):
        # Data collected from Figure 4
        # http://html.rhhz.net/qxxb_en/html/20190207.htm#rhhz
        infile = "ozone-absorption/O3_UV_absorption_edited.csv"
        df = pd.read_csv(infile, sep="\t")

        # Get values from dataframe
        o3_wavelength = df["wavelength"].values
        o3_abs = df["o3_absorption"].values

        wavelengths = np.arange(200, 440, 10)

        # Do the linear interpolation
        o3_abs_interp = np.interp(wavelengths, o3_wavelength, o3_abs)

        logging.info("[CMIP6_config] Calculated erythema action spectrum for wavelengths 290-400 at 10 nm increment")
        return o3_abs_interp, wavelengths

    def setup_absorption_chl(self):

        # Data exported from publication Matsuoka et al. 2007 (Table. 3)
        # Data are interpolated to a fixed wavelength grid that fits with the wavelengths of
        # Seferian et al. 2018
        infile = "chl-absorption/Matsuoka2007-chla_wavelength_absorption.csv"
        df = pd.read_csv(infile, sep=" ")

        # Get values from dataframe
        chl_abs_A = df["A"].values
        chl_abs_B = df["B"].values
        chl_abs_wavelength = df["wavelength"].values

        # Interpolate to 10 nm wavelength bands - only visible
        # This is because all other wavelength calculations are done at 10 nm bands.
        # Original Matsuoka et al. 2007 operates at 5 nm bands.
        wavelengths = np.arange(400, 710, 10)

        # Do the linear interpolation
        A_chl_interp = np.interp(wavelengths, chl_abs_wavelength, chl_abs_A)
        B_chl_interp = np.interp(wavelengths, chl_abs_wavelength, chl_abs_B)

        return A_chl_interp, B_chl_interp, wavelengths

    # import matplotlib.pyplot as plt
    # plt.plot(self.wavelengths,self.solar_energy)
    # plt.title("Energy contributions from wavelengths 200-4000")

    # plt.savefig("energy_fractions.png", dpi=150)<|MERGE_RESOLUTION|>--- conflicted
+++ resolved
@@ -16,7 +16,7 @@
         n = 10
         self.member_ids = ["r{}i{}p{}f{}".format(str(i + 1), str(ii + 1), str(iii + 1), str(iv + 1)) for i in range(n)
                            for ii in range(n) for iii in range(n) for iv in range(n)]
-<<<<<<< HEAD
+
     #    self.member_ids  = ["r1i1p1f1","r1i1p1f2","r10i1p1f1"] #,"r1i1p1f1","r1i1p1f2"]
         self.experiment_ids = ["ssp245"] #,"ssp585"]
         self.source_ids = ["UKESM1-0-LL","MPI-ESM1-2-LR","ACCESS-ESM1-5","CanESM5"] # "CMCC-ESM2",["CanESM5-CanOE","UKESM1-O-LL"] #["UKESM1-0-LL","MPI-ESM1-2-LR"] #["MPI-ESM1-2-HR"] #["ACCESS-ESM1-5"] #,"MPI-ESM1-2-HR"] #,"UKESM1-0-LL","MPI-ESM1-2-LR","CanESM5"] #,"MPI-ESM1-2-HR","UKESM1-0-LL"] #,"UKESM1-0-LL","CanESM5"]
@@ -26,18 +26,6 @@
         self.variable_ids = ["tos"]  # ,"toz"]
         self.table_ids = ["Omon"]
         
-=======
-        #  self.member_ids  = ["r1i1p1f1","r1i1p1f2","r10i1p1f1"] #,"r1i1p1f1","r1i1p1f2"]
-        self.experiment_ids = ["ssp245"]  # ,"ssp585"]
-        self.source_ids = ["UKESM1-0-LL", "MPI-ESM1-2-LR", "ACCESS-ESM1-5",
-                           "CanESM5"]  # "CMCC-ESM2",["CanESM5-CanOE","UKESM1-O-LL"] #["UKESM1-0-LL","MPI-ESM1-2-LR"] #["MPI-ESM1-2-HR"] #["ACCESS-ESM1-5"] #,"MPI-ESM1-2-HR"] #,"UKESM1-0-LL","MPI-ESM1-2-LR","CanESM5"] #,"MPI-ESM1-2-HR","UKESM1-0-LL"] #,"UKESM1-0-LL","CanESM5"]
-        self.source_ids = ["MPI-ESM1-2-LR", "CanESM5"]
-        self.variable_ids = ["prw", "clt", "uas", "vas", "chl", "sithick", "siconc", "sisnthick", "sisnconc", "tas"]
-        self.variable_ids = ["tos"]  # ,"toz"]
-        self.table_ids = ["Omon"]  # ["Amon","Amon", "Amon", "Amon", "Omon", "SImon", "SImon", "SImon", "SImon","Amon"]
->>>>>>> 9aad6037
-        # ,"AERmon"]  # Amon=atmospheric variables, Omon=Ocean variables, SImon=sea-ice variables
-
         self.bias_correct_ghi = True
         self.bias_correct_file = "bias_correct/ghi_deltas.nc"
 
